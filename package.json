{
  "name": "graphql-redis-subscriptions",
  "version": "1.4.0",
  "description": "A graphql-subscriptions PubSub Engine using redis",
  "main": "dist/index.js",
  "repository": {
    "type": "git",
    "url": "https://github.com/davidyaha/graphql-redis-subscriptions.git"
  },
  "keywords": [
    "graphql",
    "redis",
    "apollo",
    "subscriptions"
  ],
  "author": "David Yahalomi",
  "license": "MIT",
  "bugs": {
    "url": "https://github.com/davidyaha/graphql-redis-subscriptions/issues"
  },
  "homepage": "https://github.com/davidyaha/graphql-redis-subscriptions",
  "scripts": {
    "compile": "tsc",
    "pretest": "npm run compile",
    "test": "npm run testonly -- && npm run integration --",
    "posttest": "npm run lint",
    "lint": "tslint --type-check --project ./tsconfig.json ./src/**/*.ts",
    "watch": "tsc -w",
    "testonly": "mocha --reporter spec --full-trace ./dist/test/tests.js ",
    "integration": "npm run compile && mocha --reporter spec --full-trace ./dist/test/integration-tests.js ",
    "benchmark": "npm run compile && mocha --reporter spec --full-trace ./dist/test/benchmark.js ",
    "coverage": "node ./node_modules/istanbul/lib/cli.js cover _mocha -- --full-trace ./dist/test/tests.js",
    "postcoverage": "remap-istanbul --input coverage/coverage.raw.json --type lcovonly --output coverage/lcov.info",
    "prepublish": "npm run test"
  },
  "dependencies": {
    "graphql-subscriptions": "^0.5.6",
    "iterall": "^1.1.3"
  },
  "devDependencies": {
    "@types/chai": "^4.0.10",
    "@types/chai-as-promised": "0.0.31",
<<<<<<< HEAD
    "@types/graphql": "^0.9.0",
    "@types/ioredis": "3.2.1",
    "@types/mocha": "^2.2.33",
=======
    "@types/ioredis": "0.0.26",
    "@types/mocha": "^2.2.44",
>>>>>>> f96e10e2
    "@types/node": "7.0.19",
    "@types/simple-mock": "0.0.27",
    "chai": "^3.5.0",
    "chai-as-promised": "^6.0.0",
    "graphql": "^0.12.0",
    "ioredis": "^3.1.2",
    "istanbul": "1.0.0-alpha.2",
    "mocha": "^3.5.3",
    "remap-istanbul": "^0.9.5",
    "simple-mock": "^0.8.0",
    "tslint": "^5.8.0",
    "typescript": "^2.6.2"
  },
  "optionalDependencies": {
    "ioredis": "^3.1.2"
  },
  "typings": "dist/index.d.ts",
  "typescript": {
    "definition": "dist/index.d.ts"
  }
}<|MERGE_RESOLUTION|>--- conflicted
+++ resolved
@@ -40,14 +40,8 @@
   "devDependencies": {
     "@types/chai": "^4.0.10",
     "@types/chai-as-promised": "0.0.31",
-<<<<<<< HEAD
-    "@types/graphql": "^0.9.0",
     "@types/ioredis": "3.2.1",
-    "@types/mocha": "^2.2.33",
-=======
-    "@types/ioredis": "0.0.26",
     "@types/mocha": "^2.2.44",
->>>>>>> f96e10e2
     "@types/node": "7.0.19",
     "@types/simple-mock": "0.0.27",
     "chai": "^3.5.0",
