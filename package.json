--- conflicted
+++ resolved
@@ -40,12 +40,8 @@
   "devDependencies": {
     "@types/chai": "^4.0.1",
     "@types/chai-as-promised": "0.0.31",
-<<<<<<< HEAD
-    "@types/graphql": "^0.10.0",
-=======
-    "@types/graphql": "^0.9.0",
+    "@types/graphql": "^0.11.0",
     "@types/ioredis": "0.0.24",
->>>>>>> 642690d3
     "@types/mocha": "^2.2.33",
     "@types/node": "7.0.19",
     "@types/simple-mock": "0.0.27",
