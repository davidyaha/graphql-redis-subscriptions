{
  "name": "graphql-redis-subscriptions",
  "version": "1.3.1",
  "description": "A graphql-subscriptions PubSub Engine using redis",
  "main": "dist/index.js",
  "repository": {
    "type": "git",
    "url": "https://github.com/davidyaha/graphql-redis-subscriptions.git"
  },
  "keywords": [
    "graphql",
    "redis",
    "apollo",
    "subscriptions"
  ],
  "author": "David Yahalomi",
  "license": "MIT",
  "bugs": {
    "url": "https://github.com/davidyaha/graphql-redis-subscriptions/issues"
  },
  "homepage": "https://github.com/davidyaha/graphql-redis-subscriptions",
  "scripts": {
    "compile": "tsc",
    "pretest": "npm run compile",
    "test": "npm run testonly -- && npm run integration --",
    "posttest": "npm run lint",
    "lint": "tslint --type-check --project ./tsconfig.json ./src/**/*.ts",
    "watch": "tsc -w",
    "testonly": "mocha --reporter spec --full-trace ./dist/test/tests.js ",
    "integration": "npm run compile && mocha --reporter spec --full-trace ./dist/test/integration-tests.js ",
    "benchmark": "npm run compile && mocha --reporter spec --full-trace ./dist/test/benchmark.js ",
    "coverage": "node ./node_modules/istanbul/lib/cli.js cover _mocha -- --full-trace ./dist/test/tests.js",
    "postcoverage": "remap-istanbul --input coverage/coverage.raw.json --type lcovonly --output coverage/lcov.info",
    "prepublish": "npm run test"
  },
  "dependencies": {
    "graphql-subscriptions": "^0.4.2",
    "iterall": "^1.1.1"
  },
  "devDependencies": {
    "@types/chai": "^4.0.1",
    "@types/chai-as-promised": "0.0.31",
<<<<<<< HEAD
    "@types/graphql": "^0.11.0",
    "@types/ioredis": "0.0.24",
=======
    "@types/graphql": "^0.9.0",
    "@types/ioredis": "0.0.26",
>>>>>>> c80b2f54
    "@types/mocha": "^2.2.33",
    "@types/node": "7.0.19",
    "@types/simple-mock": "0.0.27",
    "chai": "^3.5.0",
    "chai-as-promised": "^6.0.0",
    "graphql": "^0.10.1",
    "ioredis": "^3.1.2",
    "istanbul": "1.0.0-alpha.2",
    "mocha": "^3.0.0",
    "remap-istanbul": "^0.9.5",
    "simple-mock": "^0.8.0",
    "tslint": "^5.2.0",
    "typescript": "^2.3.4"
  },
  "optionalDependencies": {
    "ioredis": "^3.1.2"
  },
  "typings": "dist/index.d.ts",
  "typescript": {
    "definition": "dist/index.d.ts"
  }
}<|MERGE_RESOLUTION|>--- conflicted
+++ resolved
@@ -40,13 +40,8 @@
   "devDependencies": {
     "@types/chai": "^4.0.1",
     "@types/chai-as-promised": "0.0.31",
-<<<<<<< HEAD
     "@types/graphql": "^0.11.0",
-    "@types/ioredis": "0.0.24",
-=======
-    "@types/graphql": "^0.9.0",
     "@types/ioredis": "0.0.26",
->>>>>>> c80b2f54
     "@types/mocha": "^2.2.33",
     "@types/node": "7.0.19",
     "@types/simple-mock": "0.0.27",
