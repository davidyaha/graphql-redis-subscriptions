--- conflicted
+++ resolved
@@ -48,11 +48,7 @@
     "@types/simple-mock": "0.0.27",
     "chai": "^3.5.0",
     "chai-as-promised": "^6.0.0",
-<<<<<<< HEAD
-    "graphql": "^0.10.0",
-=======
     "graphql": "^0.10.1",
->>>>>>> f1ec3743
     "istanbul": "1.0.0-alpha.2",
     "mocha": "^3.0.0",
     "remap-istanbul": "^0.9.5",
