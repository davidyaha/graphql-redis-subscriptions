--- conflicted
+++ resolved
@@ -47,12 +47,8 @@
     "@types/simple-mock": "0.0.27",
     "chai": "^3.5.0",
     "chai-as-promised": "^6.0.0",
-<<<<<<< HEAD
     "graphql": "^0.11.0",
-=======
-    "graphql": "^0.10.1",
     "ioredis": "^3.1.2",
->>>>>>> f111f942
     "istanbul": "1.0.0-alpha.2",
     "mocha": "^3.0.0",
     "remap-istanbul": "^0.9.5",
