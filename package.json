{
  "name": "graphql-redis-subscriptions",
  "version": "2.1.1",
  "description": "A graphql-subscriptions PubSub Engine using redis",
  "main": "dist/index.js",
  "repository": {
    "type": "git",
    "url": "https://github.com/davidyaha/graphql-redis-subscriptions.git"
  },
  "keywords": [
    "graphql",
    "redis",
    "apollo",
    "subscriptions"
  ],
  "author": "David Yahalomi",
  "contributors": [
    {
      "name": "Michał Lytek",
      "url": "https://github.com/19majkel94"
    }
  ],
  "license": "MIT",
  "bugs": {
    "url": "https://github.com/davidyaha/graphql-redis-subscriptions/issues"
  },
  "homepage": "https://github.com/davidyaha/graphql-redis-subscriptions",
  "scripts": {
    "compile": "tsc",
    "pretest": "npm run compile",
    "test": "npm run testonly -- && npm run integration --",
    "posttest": "npm run lint",
    "lint": "tslint --project ./tsconfig.json ./src/**/*.ts",
    "watch": "tsc -w",
    "testonly": "mocha --reporter spec --full-trace ./dist/test/tests.js ",
    "integration": "npm run compile && mocha --reporter spec --full-trace ./dist/test/integration-tests.js ",
    "benchmark": "npm run compile && mocha --reporter spec --full-trace ./dist/test/benchmark.js ",
    "coverage": "node ./node_modules/istanbul/lib/cli.js cover _mocha -- --full-trace ./dist/test/tests.js",
    "postcoverage": "remap-istanbul --input coverage/coverage.raw.json --type lcovonly --output coverage/lcov.info",
    "prepublishOnly": "npm run test"
  },
  "dependencies": {
    "iterall": "^1.2.2"
  },
  "peerDependencies": {
    "graphql-subscriptions": "^1.0.0"
  },
  "devDependencies": {
    "@types/chai": "^4.1.6",
<<<<<<< HEAD
    "@types/chai-as-promised": "7.1.0",
    "@types/ioredis": "4.0.14",
=======
    "@types/chai-as-promised": "7.1.1",
    "@types/ioredis": "4.0.13",
>>>>>>> 7848f84d
    "@types/mocha": "^5.2.5",
    "@types/node": "12.6.9",
    "@types/simple-mock": "0.8.0",
    "chai": "^4.2.0",
    "chai-as-promised": "^7.1.1",
    "graphql": "^14.5.4",
    "graphql-subscriptions": "^1.0.0",
    "ioredis": "^4.6.3",
    "istanbul": "1.0.0-alpha.2",
    "mocha": "^6.2.0",
    "remap-istanbul": "^0.12.0",
    "simple-mock": "^0.8.0",
    "tslint": "^5.8.0",
    "typescript": "^3.1.1"
  },
  "optionalDependencies": {
    "ioredis": "^4.6.3"
  },
  "typings": "dist/index.d.ts",
  "typescript": {
    "definition": "dist/index.d.ts"
  }
}<|MERGE_RESOLUTION|>--- conflicted
+++ resolved
@@ -47,13 +47,8 @@
   },
   "devDependencies": {
     "@types/chai": "^4.1.6",
-<<<<<<< HEAD
-    "@types/chai-as-promised": "7.1.0",
     "@types/ioredis": "4.0.14",
-=======
     "@types/chai-as-promised": "7.1.1",
-    "@types/ioredis": "4.0.13",
->>>>>>> 7848f84d
     "@types/mocha": "^5.2.5",
     "@types/node": "12.6.9",
     "@types/simple-mock": "0.8.0",
