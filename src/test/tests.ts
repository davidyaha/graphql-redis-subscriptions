--- conflicted
+++ resolved
@@ -534,30 +534,18 @@
 describe("PubSubAsyncIterator", () => {
   it("should expose valid asyncItrator for a specific event", () => {
     const pubSub = new RedisPubSub(mockOptions);
-<<<<<<< HEAD
-    const eventName = "test";
-    const iterator = pubSub.asyncIterator(eventName);
-=======
     const eventName = 'test';
     const iterator = pubSub.asyncIterableIterator(eventName);
->>>>>>> b678b91c
     // tslint:disable-next-line:no-unused-expression
     expect(iterator).to.exist;
     // tslint:disable-next-line:no-unused-expression
     expect(iterator[Symbol.asyncIterator]).not.to.be.undefined;
   });
 
-<<<<<<< HEAD
-  it("should trigger event on asyncIterator when published", (done) => {
-    const pubSub = new RedisPubSub(mockOptions);
-    const eventName = "test";
-    const iterator = pubSub.asyncIterator(eventName);
-=======
   it('should trigger event on asyncIterableIterator when published', done => {
     const pubSub = new RedisPubSub(mockOptions);
     const eventName = 'test';
     const iterator = pubSub.asyncIterableIterator(eventName);
->>>>>>> b678b91c
 
     iterator.next().then((result) => {
       // tslint:disable-next-line:no-unused-expression
@@ -572,17 +560,10 @@
     pubSub.publish(eventName, { test: true });
   });
 
-<<<<<<< HEAD
-  it("should not trigger event on asyncIterator when publishing other event", async () => {
-    const pubSub = new RedisPubSub(mockOptions);
-    const eventName = "test2";
-    const iterator = pubSub.asyncIterator("test");
-=======
   it('should not trigger event on asyncIterableIterator when publishing other event', async () => {
     const pubSub = new RedisPubSub(mockOptions);
     const eventName = 'test2';
     const iterator = pubSub.asyncIterableIterator('test');
->>>>>>> b678b91c
     const triggerSpy = spy(() => undefined);
 
     iterator.next().then(triggerSpy);
@@ -592,13 +573,8 @@
 
   it("register to multiple events", (done) => {
     const pubSub = new RedisPubSub(mockOptions);
-<<<<<<< HEAD
-    const eventName = "test2";
-    const iterator = pubSub.asyncIterator(["test", "test2"]);
-=======
     const eventName = 'test2';
     const iterator = pubSub.asyncIterableIterator(['test', 'test2']);
->>>>>>> b678b91c
     const triggerSpy = spy(() => undefined);
 
     iterator.next().then(() => {
@@ -609,17 +585,10 @@
     pubSub.publish(eventName, { test: true });
   });
 
-<<<<<<< HEAD
-  it("should not trigger event on asyncIterator already returned", (done) => {
-    const pubSub = new RedisPubSub(mockOptions);
-    const eventName = "test";
-    const iterator = pubSub.asyncIterator<any>(eventName);
-=======
   it('should not trigger event on asyncIterableIterator already returned', done => {
     const pubSub = new RedisPubSub(mockOptions);
     const eventName = 'test';
     const iterator = pubSub.asyncIterableIterator<any>(eventName);
->>>>>>> b678b91c
 
     iterator.next().then((result) => {
       // tslint:disable-next-line:no-unused-expression
